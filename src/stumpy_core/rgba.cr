--- conflicted
+++ resolved
@@ -91,7 +91,6 @@
       RGBA.new(red, green, blue, alpha)
     end
 
-<<<<<<< HEAD
     def self.from_hex(hex : String)
       raise "Invalid hex color: #{hex}" if hex.size != 7 || hex[0] != '#'
 
@@ -99,10 +98,10 @@
       g = hex[3,2].to_i(16)
       b = hex[5,2].to_i(16)
       from_rgb_n(r, g, b, 8)
-=======
+    end
+
     def self.from_rgb8(r, g, b)
       from_rgb(r, g, b, 8)
->>>>>>> c5387cca
     end
 
     def to_rgb8
